<p align="center"><img src="app_utils/static/llm-studio-logo-light.png#gh-dark-mode-only"></p>
<p align="center"><img src="app_utils/static/llm-studio-logo.png#gh-light-mode-only"></p>

<h3 align="center">
    <p>Welcome to H2O LLM Studio, a framework and no-code GUI designed for<br />
    fine-tuning state-of-the-art large language models (LLMs).
</p>
</h3>

<a href="https://user-images.githubusercontent.com/1069138/233859311-32aa1f8c-4d68-47ac-8cd9-9313171ff9f9.png"><img width="50%" alt="home" src="https://user-images.githubusercontent.com/1069138/233859311-32aa1f8c-4d68-47ac-8cd9-9313171ff9f9.png"></a><a href="https://user-images.githubusercontent.com/1069138/233859315-e6928aa7-28d2-420b-8366-bc7323c368ca.png"><img width="50%" alt="logs" src="https://user-images.githubusercontent.com/1069138/233859315-e6928aa7-28d2-420b-8366-bc7323c368ca.png"></a>

## Jump to

- [With H2O LLM Studio, you can](#with-h2o-llm-studio-you-can)
- [Quickstart](#quickstart)
- [What's New](#whats-new)
- [Setup](#setup)
  - [Recommended Install](#recommended-install)
  - [Using requirements.txt](#using-requirementstxt)
- [Run H2O LLM Studio GUI](#run-h2o-llm-studio-gui)
- [Run H2O LLM Studio GUI using Docker from a nightly build](#run-h2o-llm-studio-gui-using-docker-from-a-nightly-build)
- [Run H2O LLM Studio GUI by building your own Docker image](#run-h2o-llm-studio-gui-by-building-your-own-docker-image)
- [Run H2O LLM Studio with command line interface (CLI)](#run-h2o-llm-studio-with-command-line-interface-cli)
- [Data format and example data](#data-format-and-example-data)
- [Training your model](#training-your-model)
- [Example: Run on OASST data via CLI](#example-run-on-oasst-data-via-cli)
- [Model checkpoints](#model-checkpoints)
- [Documentation](#documentation)
- [Contributing](#contributing)
- [License](#license)

## With H2O LLM Studio, you can

- easily and effectively fine-tune LLMs **without the need for any coding experience**.
- use a **graphic user interface (GUI)** specially designed for large language models.
- finetune any LLM using a large variety of hyperparameters.
- use recent finetuning techniques such as [Low-Rank Adaptation (LoRA)](https://arxiv.org/abs/2106.09685) and 8-bit model training with a low memory footprint.
- use Reinforcement Learning (RL) to finetune your model (experimental)
- use advanced evaluation metrics to judge generated answers by the model.
- track and compare your model performance visually. In addition, [Neptune](https://neptune.ai/) integration can be used.
- chat with your model and get instant feedback on your model performance.
- easily export your model to the [Hugging Face Hub](https://huggingface.co/) and share it with the community.

## Quickstart

For questions, discussing, or just hanging out, come and join our [Discord](https://discord.gg/WKhYMWcVbq)!

We offer several ways of getting started quickly.

Using CLI for fine-tuning LLMs:

[![Kaggle](https://kaggle.com/static/images/open-in-kaggle.svg)](https://www.kaggle.com/code/philippsinger/h2o-llm-studio-cli/) [![Open in Colab](https://colab.research.google.com/assets/colab-badge.svg)](https://colab.research.google.com/drive/1-OYccyTvmfa3r7cAquw8sioFFPJcn4R9?usp=sharing)

## What's New
<<<<<<< HEAD
- [PR 364](https://github.com/h2oai/h2o-llmstudio/pull/364) User secrets are now handled more securely and flexible. Support for handling secrets using the 'keyring' library was added. User settings are tried to be migrated automatically using the keyring library. Please monitor the logs for more information.
=======

- [PR 328](https://github.com/h2oai/h2o-llmstudio/pull/328) RLHF is now a separate problem type. Note that starting a new RLHF experiment from an old experiment that used RLHF is no longer supported. To continue from a previous experiment, please start a new experiment and enter the settings from the previous experiment manually. 
- [PR 308](https://github.com/h2oai/h2o-llmstudio/pull/308) Sequence to sequence models have been added as a new problem type.
>>>>>>> b8fe8cb1
- [PR 152](https://github.com/h2oai/h2o-llmstudio/pull/152) Add RLHF functionality for fine-tuning LLMs.
- [PR 132](https://github.com/h2oai/h2o-llmstudio/pull/131) Add 4bit training that allows training of larger LLM backbones with less GPU memory. See [here](https://huggingface.co/blog/4bit-transformers-bitsandbytes) for a comprehensive summary of this method.
- [PR 40](https://github.com/h2oai/h2o-llmstudio/pull/40) Added functionality for supporting nested conversations in data. A new `parent_id_column` can be selected for datasets to support tree-like structures in your conversational data. Additional `augmentation` settings have been added for this feature.

Please note that due to current rapid development we cannot guarantee full backwards compatibility of new functionality. We thus recommend to pin the version of the framework to the one you used for your experiments. For resetting, please delete/backup your `data` and `output` folders.

## Setup

H2O LLM Studio requires a machine with Ubuntu 16.04+ and at least one recent Nvidia GPU with Nvidia drivers version >= 470.57.02. For larger models, we recommend at least 24GB of GPU memory.

For more information about installation prerequisites, see the [Set up H2O LLM Studio](https://docs.h2o.ai/h2o-llmstudio/get-started/set-up-llm-studio#prerequisites) guide in the documentation. 

### Recommended Install

The recommended way to install H2O LLM Studio is using pipenv with Python 3.10. To install Python 3.10 on Ubuntu 16.04+, execute the following commands:

#### System installs (Python 3.10)

```bash
sudo add-apt-repository ppa:deadsnakes/ppa
sudo apt install python3.10
sudo apt-get install python3.10-distutils
curl -sS https://bootstrap.pypa.io/get-pip.py | python3.10
```

#### Installing NVIDIA Drivers (if required)

If deploying on a 'bare metal' machine running Ubuntu, one may need to install the required Nvidia drivers and CUDA. The following commands show how to retrieve the latest drivers for a machine running Ubuntu 20.04 as an example. One can update the following based on their OS.

```bash
wget https://developer.download.nvidia.com/compute/cuda/repos/ubuntu2004/x86_64/cuda-ubuntu2004.pin
sudo mv cuda-ubuntu2004.pin /etc/apt/preferences.d/cuda-repository-pin-600
wget https://developer.download.nvidia.com/compute/cuda/11.4.3/local_installers/cuda-repo-ubuntu2004-11-4-local_11.4.3-470.82.01-1_amd64.deb
sudo dpkg -i cuda-repo-ubuntu2004-11-4-local_11.4.3-470.82.01-1_amd64.deb
sudo apt-key add /var/cuda-repo-ubuntu2004-11-4-local/7fa2af80.pub
sudo apt-get -y update
sudo apt-get -y install cuda
```

#### Create virtual environment (pipenv)

The following command will create a virtual environment using pipenv and will install the dependencies using pipenv:

```bash
make setup
```

### Using requirements.txt

If you wish to use conda or another virtual environment, you can also install the dependencies using the requirements.txt file:

```bash
pip install -r requirements.txt
```

## Run H2O LLM Studio GUI

You can start H2O LLM Studio using the following command:

```bash
make llmstudio
```

This command will start the [H2O wave](https://github.com/h2oai/wave) server and app.
Navigate to <http://localhost:10101/> (we recommend using Chrome) to access H2O LLM Studio and start fine-tuning your models!

If you are running H2O LLM Studio with a custom environment other than Pipenv, you need to start the app as follows:

```bash
H2O_WAVE_MAX_REQUEST_SIZE=25MB \
H2O_WAVE_NO_LOG=true \
H2O_WAVE_PRIVATE_DIR="/download/@output/download" \
wave run app
```

## Run H2O LLM Studio GUI using Docker from a nightly build

Install Docker first by following instructions from [NVIDIA Containers](https://docs.nvidia.com/datacenter/cloud-native/container-toolkit/install-guide.html#docker).
H2O LLM Studio images are stored in the h2oai GCR vorvan container repository.

```bash
mkdir -p `pwd`/data
mkdir -p `pwd`/output
docker run \
    --runtime=nvidia \
    --shm-size=64g \
    --init \
    --rm \
    -u `id -u`:`id -g` \
    -p 10101:10101 \
    -v `pwd`/data:/workspace/data \
    -v `pwd`/output:/workspace/output \
    -v ~/.cache:/home/llmstudio/.cache \
    gcr.io/vorvan/h2oai/h2o-llmstudio:nightly
```

Navigate to <http://localhost:10101/> (we recommend using Chrome) to access H2O LLM Studio and start fine-tuning your models!

(Note other helpful docker commands are `docker ps` and `docker kill`.)

## Run H2O LLM Studio GUI by building your own Docker image

```bash
docker build -t h2o-llmstudio .
docker run \
    --runtime=nvidia \
    --shm-size=64g \
    --init \
    --rm \
    -u `id -u`:`id -g` \
    -p 10101:10101 \
    -v `pwd`/data:/workspace/data \
    -v `pwd`/output:/workspace/output \
    -v ~/.cache:/home/llmstudio/.cache \
    h2o-llmstudio
```

## Run H2O LLM Studio with command line interface (CLI)

You can also use H2O LLM Studio with the command line interface (CLI) and specify the configuration file that contains all the experiment parameters. To finetune using H2O LLM Studio with CLI, activate the pipenv environment by running `make shell`, and then use the following command:

```bash
python train.py -C {path_to_config_file}
```

To run on multiple GPUs in DDP mode, run the following command:

```bash
bash distributed_train.sh {NR_OF_GPUS} -C {path_to_config_file}
```

By default, the framework will run on the first `k` GPUs. If you want to specify specific GPUs to run on, use the `CUDA_VISIBLE_DEVICES` environment variable before the command.

To start an interactive chat with your trained model, use the following command:

```bash
python prompt.py -e {experiment_name}
```

where `experiment_name` is the output folder of the experiment you want to chat with (see configuration).
The interactive chat will also work with model that were finetuned using the UI.

## Data format and example data

For details on the data format required when importing your data or example data that you can use to try out H2O LLM Studio, see [Data format](https://docs.h2o.ai/h2o-llmstudio/guide/datasets/data-connectors-format#data-format) in the H2O LLM Studio documentation. 

## Training your model

With H2O LLM Studio, training your large language model is easy and intuitive. First, upload your dataset and then start training your model. Start by [creating an experiment](https://docs.h2o.ai/h2o-llmstudio/guide/experiments/create-an-experiment). You can then [monitor and manage your experiment](https://docs.h2o.ai/h2o-llmstudio/guide/experiments/view-an-experiment), [compare experiments](https://docs.h2o.ai/h2o-llmstudio/guide/experiments/compare-experiments), or [push the model to Hugging Face](https://docs.h2o.ai/h2o-llmstudio/guide/experiments/export-trained-model) to share it with the community. 

## Example: Run on OASST data via CLI

As an example, you can run an experiment on the OASST data via CLI. For instructions, see [Run an experiment on the OASST data]([https://docs.h2o.ai/h2o-llmstudio/guide/experiments/create-an-experiment#run-an-experiment-on-the-oasst-data-via-cli]) guide in the H2O LLM Studio documentation. 

## Model checkpoints

All open-source datasets and models are posted on [H2O.ai's Hugging Face page](https://huggingface.co/h2oai/) and our [H2OGPT](https://github.com/h2oai/h2ogpt) repository.

## Documentation

Detailed documentation and frequently asked questions (FAQs) for H2O LLM Studio can be found at <https://docs.h2o.ai/h2o-llmstudio/>. If you wish to contribute to the docs, navigate to the `/documentation` folder of this repo and refer to the [README.md](documentation/README.md) for more information.

## Contributing
We are happy to accept contributions to the H2O LLM Studio project. Please refer to the [CONTRIBUTING.md](CONTRIBUTING.md) file for more information.

## License

H2O LLM Studio is licensed under the Apache 2.0 license. Please see the [LICENSE](LICENSE) file for more information.
<|MERGE_RESOLUTION|>--- conflicted
+++ resolved
@@ -1,229 +1,226 @@
-<p align="center"><img src="app_utils/static/llm-studio-logo-light.png#gh-dark-mode-only"></p>
-<p align="center"><img src="app_utils/static/llm-studio-logo.png#gh-light-mode-only"></p>
-
-<h3 align="center">
-    <p>Welcome to H2O LLM Studio, a framework and no-code GUI designed for<br />
-    fine-tuning state-of-the-art large language models (LLMs).
-</p>
-</h3>
-
-<a href="https://user-images.githubusercontent.com/1069138/233859311-32aa1f8c-4d68-47ac-8cd9-9313171ff9f9.png"><img width="50%" alt="home" src="https://user-images.githubusercontent.com/1069138/233859311-32aa1f8c-4d68-47ac-8cd9-9313171ff9f9.png"></a><a href="https://user-images.githubusercontent.com/1069138/233859315-e6928aa7-28d2-420b-8366-bc7323c368ca.png"><img width="50%" alt="logs" src="https://user-images.githubusercontent.com/1069138/233859315-e6928aa7-28d2-420b-8366-bc7323c368ca.png"></a>
-
-## Jump to
-
-- [With H2O LLM Studio, you can](#with-h2o-llm-studio-you-can)
-- [Quickstart](#quickstart)
-- [What's New](#whats-new)
-- [Setup](#setup)
-  - [Recommended Install](#recommended-install)
-  - [Using requirements.txt](#using-requirementstxt)
-- [Run H2O LLM Studio GUI](#run-h2o-llm-studio-gui)
-- [Run H2O LLM Studio GUI using Docker from a nightly build](#run-h2o-llm-studio-gui-using-docker-from-a-nightly-build)
-- [Run H2O LLM Studio GUI by building your own Docker image](#run-h2o-llm-studio-gui-by-building-your-own-docker-image)
-- [Run H2O LLM Studio with command line interface (CLI)](#run-h2o-llm-studio-with-command-line-interface-cli)
-- [Data format and example data](#data-format-and-example-data)
-- [Training your model](#training-your-model)
-- [Example: Run on OASST data via CLI](#example-run-on-oasst-data-via-cli)
-- [Model checkpoints](#model-checkpoints)
-- [Documentation](#documentation)
-- [Contributing](#contributing)
-- [License](#license)
-
-## With H2O LLM Studio, you can
-
-- easily and effectively fine-tune LLMs **without the need for any coding experience**.
-- use a **graphic user interface (GUI)** specially designed for large language models.
-- finetune any LLM using a large variety of hyperparameters.
-- use recent finetuning techniques such as [Low-Rank Adaptation (LoRA)](https://arxiv.org/abs/2106.09685) and 8-bit model training with a low memory footprint.
-- use Reinforcement Learning (RL) to finetune your model (experimental)
-- use advanced evaluation metrics to judge generated answers by the model.
-- track and compare your model performance visually. In addition, [Neptune](https://neptune.ai/) integration can be used.
-- chat with your model and get instant feedback on your model performance.
-- easily export your model to the [Hugging Face Hub](https://huggingface.co/) and share it with the community.
-
-## Quickstart
-
-For questions, discussing, or just hanging out, come and join our [Discord](https://discord.gg/WKhYMWcVbq)!
-
-We offer several ways of getting started quickly.
-
-Using CLI for fine-tuning LLMs:
-
-[![Kaggle](https://kaggle.com/static/images/open-in-kaggle.svg)](https://www.kaggle.com/code/philippsinger/h2o-llm-studio-cli/) [![Open in Colab](https://colab.research.google.com/assets/colab-badge.svg)](https://colab.research.google.com/drive/1-OYccyTvmfa3r7cAquw8sioFFPJcn4R9?usp=sharing)
-
-## What's New
-<<<<<<< HEAD
-- [PR 364](https://github.com/h2oai/h2o-llmstudio/pull/364) User secrets are now handled more securely and flexible. Support for handling secrets using the 'keyring' library was added. User settings are tried to be migrated automatically using the keyring library. Please monitor the logs for more information.
-=======
-
-- [PR 328](https://github.com/h2oai/h2o-llmstudio/pull/328) RLHF is now a separate problem type. Note that starting a new RLHF experiment from an old experiment that used RLHF is no longer supported. To continue from a previous experiment, please start a new experiment and enter the settings from the previous experiment manually. 
-- [PR 308](https://github.com/h2oai/h2o-llmstudio/pull/308) Sequence to sequence models have been added as a new problem type.
->>>>>>> b8fe8cb1
-- [PR 152](https://github.com/h2oai/h2o-llmstudio/pull/152) Add RLHF functionality for fine-tuning LLMs.
-- [PR 132](https://github.com/h2oai/h2o-llmstudio/pull/131) Add 4bit training that allows training of larger LLM backbones with less GPU memory. See [here](https://huggingface.co/blog/4bit-transformers-bitsandbytes) for a comprehensive summary of this method.
-- [PR 40](https://github.com/h2oai/h2o-llmstudio/pull/40) Added functionality for supporting nested conversations in data. A new `parent_id_column` can be selected for datasets to support tree-like structures in your conversational data. Additional `augmentation` settings have been added for this feature.
-
-Please note that due to current rapid development we cannot guarantee full backwards compatibility of new functionality. We thus recommend to pin the version of the framework to the one you used for your experiments. For resetting, please delete/backup your `data` and `output` folders.
-
-## Setup
-
-H2O LLM Studio requires a machine with Ubuntu 16.04+ and at least one recent Nvidia GPU with Nvidia drivers version >= 470.57.02. For larger models, we recommend at least 24GB of GPU memory.
-
-For more information about installation prerequisites, see the [Set up H2O LLM Studio](https://docs.h2o.ai/h2o-llmstudio/get-started/set-up-llm-studio#prerequisites) guide in the documentation. 
-
-### Recommended Install
-
-The recommended way to install H2O LLM Studio is using pipenv with Python 3.10. To install Python 3.10 on Ubuntu 16.04+, execute the following commands:
-
-#### System installs (Python 3.10)
-
-```bash
-sudo add-apt-repository ppa:deadsnakes/ppa
-sudo apt install python3.10
-sudo apt-get install python3.10-distutils
-curl -sS https://bootstrap.pypa.io/get-pip.py | python3.10
-```
-
-#### Installing NVIDIA Drivers (if required)
-
-If deploying on a 'bare metal' machine running Ubuntu, one may need to install the required Nvidia drivers and CUDA. The following commands show how to retrieve the latest drivers for a machine running Ubuntu 20.04 as an example. One can update the following based on their OS.
-
-```bash
-wget https://developer.download.nvidia.com/compute/cuda/repos/ubuntu2004/x86_64/cuda-ubuntu2004.pin
-sudo mv cuda-ubuntu2004.pin /etc/apt/preferences.d/cuda-repository-pin-600
-wget https://developer.download.nvidia.com/compute/cuda/11.4.3/local_installers/cuda-repo-ubuntu2004-11-4-local_11.4.3-470.82.01-1_amd64.deb
-sudo dpkg -i cuda-repo-ubuntu2004-11-4-local_11.4.3-470.82.01-1_amd64.deb
-sudo apt-key add /var/cuda-repo-ubuntu2004-11-4-local/7fa2af80.pub
-sudo apt-get -y update
-sudo apt-get -y install cuda
-```
-
-#### Create virtual environment (pipenv)
-
-The following command will create a virtual environment using pipenv and will install the dependencies using pipenv:
-
-```bash
-make setup
-```
-
-### Using requirements.txt
-
-If you wish to use conda or another virtual environment, you can also install the dependencies using the requirements.txt file:
-
-```bash
-pip install -r requirements.txt
-```
-
-## Run H2O LLM Studio GUI
-
-You can start H2O LLM Studio using the following command:
-
-```bash
-make llmstudio
-```
-
-This command will start the [H2O wave](https://github.com/h2oai/wave) server and app.
-Navigate to <http://localhost:10101/> (we recommend using Chrome) to access H2O LLM Studio and start fine-tuning your models!
-
-If you are running H2O LLM Studio with a custom environment other than Pipenv, you need to start the app as follows:
-
-```bash
-H2O_WAVE_MAX_REQUEST_SIZE=25MB \
-H2O_WAVE_NO_LOG=true \
-H2O_WAVE_PRIVATE_DIR="/download/@output/download" \
-wave run app
-```
-
-## Run H2O LLM Studio GUI using Docker from a nightly build
-
-Install Docker first by following instructions from [NVIDIA Containers](https://docs.nvidia.com/datacenter/cloud-native/container-toolkit/install-guide.html#docker).
-H2O LLM Studio images are stored in the h2oai GCR vorvan container repository.
-
-```bash
-mkdir -p `pwd`/data
-mkdir -p `pwd`/output
-docker run \
-    --runtime=nvidia \
-    --shm-size=64g \
-    --init \
-    --rm \
-    -u `id -u`:`id -g` \
-    -p 10101:10101 \
-    -v `pwd`/data:/workspace/data \
-    -v `pwd`/output:/workspace/output \
-    -v ~/.cache:/home/llmstudio/.cache \
-    gcr.io/vorvan/h2oai/h2o-llmstudio:nightly
-```
-
-Navigate to <http://localhost:10101/> (we recommend using Chrome) to access H2O LLM Studio and start fine-tuning your models!
-
-(Note other helpful docker commands are `docker ps` and `docker kill`.)
-
-## Run H2O LLM Studio GUI by building your own Docker image
-
-```bash
-docker build -t h2o-llmstudio .
-docker run \
-    --runtime=nvidia \
-    --shm-size=64g \
-    --init \
-    --rm \
-    -u `id -u`:`id -g` \
-    -p 10101:10101 \
-    -v `pwd`/data:/workspace/data \
-    -v `pwd`/output:/workspace/output \
-    -v ~/.cache:/home/llmstudio/.cache \
-    h2o-llmstudio
-```
-
-## Run H2O LLM Studio with command line interface (CLI)
-
-You can also use H2O LLM Studio with the command line interface (CLI) and specify the configuration file that contains all the experiment parameters. To finetune using H2O LLM Studio with CLI, activate the pipenv environment by running `make shell`, and then use the following command:
-
-```bash
-python train.py -C {path_to_config_file}
-```
-
-To run on multiple GPUs in DDP mode, run the following command:
-
-```bash
-bash distributed_train.sh {NR_OF_GPUS} -C {path_to_config_file}
-```
-
-By default, the framework will run on the first `k` GPUs. If you want to specify specific GPUs to run on, use the `CUDA_VISIBLE_DEVICES` environment variable before the command.
-
-To start an interactive chat with your trained model, use the following command:
-
-```bash
-python prompt.py -e {experiment_name}
-```
-
-where `experiment_name` is the output folder of the experiment you want to chat with (see configuration).
-The interactive chat will also work with model that were finetuned using the UI.
-
-## Data format and example data
-
-For details on the data format required when importing your data or example data that you can use to try out H2O LLM Studio, see [Data format](https://docs.h2o.ai/h2o-llmstudio/guide/datasets/data-connectors-format#data-format) in the H2O LLM Studio documentation. 
-
-## Training your model
-
-With H2O LLM Studio, training your large language model is easy and intuitive. First, upload your dataset and then start training your model. Start by [creating an experiment](https://docs.h2o.ai/h2o-llmstudio/guide/experiments/create-an-experiment). You can then [monitor and manage your experiment](https://docs.h2o.ai/h2o-llmstudio/guide/experiments/view-an-experiment), [compare experiments](https://docs.h2o.ai/h2o-llmstudio/guide/experiments/compare-experiments), or [push the model to Hugging Face](https://docs.h2o.ai/h2o-llmstudio/guide/experiments/export-trained-model) to share it with the community. 
-
-## Example: Run on OASST data via CLI
-
-As an example, you can run an experiment on the OASST data via CLI. For instructions, see [Run an experiment on the OASST data]([https://docs.h2o.ai/h2o-llmstudio/guide/experiments/create-an-experiment#run-an-experiment-on-the-oasst-data-via-cli]) guide in the H2O LLM Studio documentation. 
-
-## Model checkpoints
-
-All open-source datasets and models are posted on [H2O.ai's Hugging Face page](https://huggingface.co/h2oai/) and our [H2OGPT](https://github.com/h2oai/h2ogpt) repository.
-
-## Documentation
-
-Detailed documentation and frequently asked questions (FAQs) for H2O LLM Studio can be found at <https://docs.h2o.ai/h2o-llmstudio/>. If you wish to contribute to the docs, navigate to the `/documentation` folder of this repo and refer to the [README.md](documentation/README.md) for more information.
-
-## Contributing
-We are happy to accept contributions to the H2O LLM Studio project. Please refer to the [CONTRIBUTING.md](CONTRIBUTING.md) file for more information.
-
-## License
-
-H2O LLM Studio is licensed under the Apache 2.0 license. Please see the [LICENSE](LICENSE) file for more information.
+<p align="center"><img src="app_utils/static/llm-studio-logo-light.png#gh-dark-mode-only"></p>
+<p align="center"><img src="app_utils/static/llm-studio-logo.png#gh-light-mode-only"></p>
+
+<h3 align="center">
+    <p>Welcome to H2O LLM Studio, a framework and no-code GUI designed for<br />
+    fine-tuning state-of-the-art large language models (LLMs).
+</p>
+</h3>
+
+<a href="https://user-images.githubusercontent.com/1069138/233859311-32aa1f8c-4d68-47ac-8cd9-9313171ff9f9.png"><img width="50%" alt="home" src="https://user-images.githubusercontent.com/1069138/233859311-32aa1f8c-4d68-47ac-8cd9-9313171ff9f9.png"></a><a href="https://user-images.githubusercontent.com/1069138/233859315-e6928aa7-28d2-420b-8366-bc7323c368ca.png"><img width="50%" alt="logs" src="https://user-images.githubusercontent.com/1069138/233859315-e6928aa7-28d2-420b-8366-bc7323c368ca.png"></a>
+
+## Jump to
+
+- [With H2O LLM Studio, you can](#with-h2o-llm-studio-you-can)
+- [Quickstart](#quickstart)
+- [What's New](#whats-new)
+- [Setup](#setup)
+  - [Recommended Install](#recommended-install)
+  - [Using requirements.txt](#using-requirementstxt)
+- [Run H2O LLM Studio GUI](#run-h2o-llm-studio-gui)
+- [Run H2O LLM Studio GUI using Docker from a nightly build](#run-h2o-llm-studio-gui-using-docker-from-a-nightly-build)
+- [Run H2O LLM Studio GUI by building your own Docker image](#run-h2o-llm-studio-gui-by-building-your-own-docker-image)
+- [Run H2O LLM Studio with command line interface (CLI)](#run-h2o-llm-studio-with-command-line-interface-cli)
+- [Data format and example data](#data-format-and-example-data)
+- [Training your model](#training-your-model)
+- [Example: Run on OASST data via CLI](#example-run-on-oasst-data-via-cli)
+- [Model checkpoints](#model-checkpoints)
+- [Documentation](#documentation)
+- [Contributing](#contributing)
+- [License](#license)
+
+## With H2O LLM Studio, you can
+
+- easily and effectively fine-tune LLMs **without the need for any coding experience**.
+- use a **graphic user interface (GUI)** specially designed for large language models.
+- finetune any LLM using a large variety of hyperparameters.
+- use recent finetuning techniques such as [Low-Rank Adaptation (LoRA)](https://arxiv.org/abs/2106.09685) and 8-bit model training with a low memory footprint.
+- use Reinforcement Learning (RL) to finetune your model (experimental)
+- use advanced evaluation metrics to judge generated answers by the model.
+- track and compare your model performance visually. In addition, [Neptune](https://neptune.ai/) integration can be used.
+- chat with your model and get instant feedback on your model performance.
+- easily export your model to the [Hugging Face Hub](https://huggingface.co/) and share it with the community.
+
+## Quickstart
+
+For questions, discussing, or just hanging out, come and join our [Discord](https://discord.gg/WKhYMWcVbq)!
+
+We offer several ways of getting started quickly.
+
+Using CLI for fine-tuning LLMs:
+
+[![Kaggle](https://kaggle.com/static/images/open-in-kaggle.svg)](https://www.kaggle.com/code/philippsinger/h2o-llm-studio-cli/) [![Open in Colab](https://colab.research.google.com/assets/colab-badge.svg)](https://colab.research.google.com/drive/1-OYccyTvmfa3r7cAquw8sioFFPJcn4R9?usp=sharing)
+
+## What's New
+
+- [PR 328](https://github.com/h2oai/h2o-llmstudio/pull/328) RLHF is now a separate problem type. Note that starting a new RLHF experiment from an old experiment that used RLHF is no longer supported. To continue from a previous experiment, please start a new experiment and enter the settings from the previous experiment manually. 
+- [PR 308](https://github.com/h2oai/h2o-llmstudio/pull/308) Sequence to sequence models have been added as a new problem type.
+- [PR 364](https://github.com/h2oai/h2o-llmstudio/pull/364) User secrets are now handled more securely and flexible. Support for handling secrets using the 'keyring' library was added. User settings are tried to be migrated automatically using the keyring library. Please monitor the logs for more information.
+- [PR 152](https://github.com/h2oai/h2o-llmstudio/pull/152) Add RLHF functionality for fine-tuning LLMs.
+- [PR 132](https://github.com/h2oai/h2o-llmstudio/pull/131) Add 4bit training that allows training of larger LLM backbones with less GPU memory. See [here](https://huggingface.co/blog/4bit-transformers-bitsandbytes) for a comprehensive summary of this method.
+- [PR 40](https://github.com/h2oai/h2o-llmstudio/pull/40) Added functionality for supporting nested conversations in data. A new `parent_id_column` can be selected for datasets to support tree-like structures in your conversational data. Additional `augmentation` settings have been added for this feature.
+
+Please note that due to current rapid development we cannot guarantee full backwards compatibility of new functionality. We thus recommend to pin the version of the framework to the one you used for your experiments. For resetting, please delete/backup your `data` and `output` folders.
+
+## Setup
+
+H2O LLM Studio requires a machine with Ubuntu 16.04+ and at least one recent Nvidia GPU with Nvidia drivers version >= 470.57.02. For larger models, we recommend at least 24GB of GPU memory.
+
+For more information about installation prerequisites, see the [Set up H2O LLM Studio](https://docs.h2o.ai/h2o-llmstudio/get-started/set-up-llm-studio#prerequisites) guide in the documentation. 
+
+### Recommended Install
+
+The recommended way to install H2O LLM Studio is using pipenv with Python 3.10. To install Python 3.10 on Ubuntu 16.04+, execute the following commands:
+
+#### System installs (Python 3.10)
+
+```bash
+sudo add-apt-repository ppa:deadsnakes/ppa
+sudo apt install python3.10
+sudo apt-get install python3.10-distutils
+curl -sS https://bootstrap.pypa.io/get-pip.py | python3.10
+```
+
+#### Installing NVIDIA Drivers (if required)
+
+If deploying on a 'bare metal' machine running Ubuntu, one may need to install the required Nvidia drivers and CUDA. The following commands show how to retrieve the latest drivers for a machine running Ubuntu 20.04 as an example. One can update the following based on their OS.
+
+```bash
+wget https://developer.download.nvidia.com/compute/cuda/repos/ubuntu2004/x86_64/cuda-ubuntu2004.pin
+sudo mv cuda-ubuntu2004.pin /etc/apt/preferences.d/cuda-repository-pin-600
+wget https://developer.download.nvidia.com/compute/cuda/11.4.3/local_installers/cuda-repo-ubuntu2004-11-4-local_11.4.3-470.82.01-1_amd64.deb
+sudo dpkg -i cuda-repo-ubuntu2004-11-4-local_11.4.3-470.82.01-1_amd64.deb
+sudo apt-key add /var/cuda-repo-ubuntu2004-11-4-local/7fa2af80.pub
+sudo apt-get -y update
+sudo apt-get -y install cuda
+```
+
+#### Create virtual environment (pipenv)
+
+The following command will create a virtual environment using pipenv and will install the dependencies using pipenv:
+
+```bash
+make setup
+```
+
+### Using requirements.txt
+
+If you wish to use conda or another virtual environment, you can also install the dependencies using the requirements.txt file:
+
+```bash
+pip install -r requirements.txt
+```
+
+## Run H2O LLM Studio GUI
+
+You can start H2O LLM Studio using the following command:
+
+```bash
+make llmstudio
+```
+
+This command will start the [H2O wave](https://github.com/h2oai/wave) server and app.
+Navigate to <http://localhost:10101/> (we recommend using Chrome) to access H2O LLM Studio and start fine-tuning your models!
+
+If you are running H2O LLM Studio with a custom environment other than Pipenv, you need to start the app as follows:
+
+```bash
+H2O_WAVE_MAX_REQUEST_SIZE=25MB \
+H2O_WAVE_NO_LOG=true \
+H2O_WAVE_PRIVATE_DIR="/download/@output/download" \
+wave run app
+```
+
+## Run H2O LLM Studio GUI using Docker from a nightly build
+
+Install Docker first by following instructions from [NVIDIA Containers](https://docs.nvidia.com/datacenter/cloud-native/container-toolkit/install-guide.html#docker).
+H2O LLM Studio images are stored in the h2oai GCR vorvan container repository.
+
+```bash
+mkdir -p `pwd`/data
+mkdir -p `pwd`/output
+docker run \
+    --runtime=nvidia \
+    --shm-size=64g \
+    --init \
+    --rm \
+    -u `id -u`:`id -g` \
+    -p 10101:10101 \
+    -v `pwd`/data:/workspace/data \
+    -v `pwd`/output:/workspace/output \
+    -v ~/.cache:/home/llmstudio/.cache \
+    gcr.io/vorvan/h2oai/h2o-llmstudio:nightly
+```
+
+Navigate to <http://localhost:10101/> (we recommend using Chrome) to access H2O LLM Studio and start fine-tuning your models!
+
+(Note other helpful docker commands are `docker ps` and `docker kill`.)
+
+## Run H2O LLM Studio GUI by building your own Docker image
+
+```bash
+docker build -t h2o-llmstudio .
+docker run \
+    --runtime=nvidia \
+    --shm-size=64g \
+    --init \
+    --rm \
+    -u `id -u`:`id -g` \
+    -p 10101:10101 \
+    -v `pwd`/data:/workspace/data \
+    -v `pwd`/output:/workspace/output \
+    -v ~/.cache:/home/llmstudio/.cache \
+    h2o-llmstudio
+```
+
+## Run H2O LLM Studio with command line interface (CLI)
+
+You can also use H2O LLM Studio with the command line interface (CLI) and specify the configuration file that contains all the experiment parameters. To finetune using H2O LLM Studio with CLI, activate the pipenv environment by running `make shell`, and then use the following command:
+
+```bash
+python train.py -C {path_to_config_file}
+```
+
+To run on multiple GPUs in DDP mode, run the following command:
+
+```bash
+bash distributed_train.sh {NR_OF_GPUS} -C {path_to_config_file}
+```
+
+By default, the framework will run on the first `k` GPUs. If you want to specify specific GPUs to run on, use the `CUDA_VISIBLE_DEVICES` environment variable before the command.
+
+To start an interactive chat with your trained model, use the following command:
+
+```bash
+python prompt.py -e {experiment_name}
+```
+
+where `experiment_name` is the output folder of the experiment you want to chat with (see configuration).
+The interactive chat will also work with model that were finetuned using the UI.
+
+## Data format and example data
+
+For details on the data format required when importing your data or example data that you can use to try out H2O LLM Studio, see [Data format](https://docs.h2o.ai/h2o-llmstudio/guide/datasets/data-connectors-format#data-format) in the H2O LLM Studio documentation. 
+
+## Training your model
+
+With H2O LLM Studio, training your large language model is easy and intuitive. First, upload your dataset and then start training your model. Start by [creating an experiment](https://docs.h2o.ai/h2o-llmstudio/guide/experiments/create-an-experiment). You can then [monitor and manage your experiment](https://docs.h2o.ai/h2o-llmstudio/guide/experiments/view-an-experiment), [compare experiments](https://docs.h2o.ai/h2o-llmstudio/guide/experiments/compare-experiments), or [push the model to Hugging Face](https://docs.h2o.ai/h2o-llmstudio/guide/experiments/export-trained-model) to share it with the community. 
+
+## Example: Run on OASST data via CLI
+
+As an example, you can run an experiment on the OASST data via CLI. For instructions, see [Run an experiment on the OASST data]([https://docs.h2o.ai/h2o-llmstudio/guide/experiments/create-an-experiment#run-an-experiment-on-the-oasst-data-via-cli]) guide in the H2O LLM Studio documentation. 
+
+## Model checkpoints
+
+All open-source datasets and models are posted on [H2O.ai's Hugging Face page](https://huggingface.co/h2oai/) and our [H2OGPT](https://github.com/h2oai/h2ogpt) repository.
+
+## Documentation
+
+Detailed documentation and frequently asked questions (FAQs) for H2O LLM Studio can be found at <https://docs.h2o.ai/h2o-llmstudio/>. If you wish to contribute to the docs, navigate to the `/documentation` folder of this repo and refer to the [README.md](documentation/README.md) for more information.
+
+## Contributing
+We are happy to accept contributions to the H2O LLM Studio project. Please refer to the [CONTRIBUTING.md](CONTRIBUTING.md) file for more information.
+
+## License
+
+H2O LLM Studio is licensed under the Apache 2.0 license. Please see the [LICENSE](LICENSE) file for more information.