--- conflicted
+++ resolved
@@ -300,7 +300,7 @@
                 loss = loss / cfg.training.grad_accumulation
 
             # Backward pass
-            if cfg.environment.mixed_precision:
+            if cfg.environment.mixed_precision and not cfg.environment.use_deepspeed:
                 scaler.scale(loss).backward()  # type: ignore
                 if itr % cfg.training.grad_accumulation == 0:
                     if cfg.training.gradient_clip > 0:
@@ -312,7 +312,10 @@
                     scaler.update()
                     optimizer.zero_grad(set_to_none=True)
             else:
-                loss.backward()
+                if cfg.environment.use_deepspeed:
+                    model.backward(loss)
+                else:
+                    loss.backward()
                 if itr % cfg.training.grad_accumulation == 0:
                     if cfg.training.gradient_clip > 0:
                         torch.nn.utils.clip_grad_norm_(
@@ -562,44 +565,7 @@
                         batch["reward_model_prompt_text"],
                         output_dict["predicted_text"],
                     )
-<<<<<<< HEAD
-                losses.append(loss.item())
-
-                # loss is a mean loss per batch/sample
-                # as grad_accumulations sums up the gradients, this loss must be scaled
-                # by the number of grad_accumulations, to have similar behavior for
-                # BS * grad_accumulations = const.
-                if cfg.training.grad_accumulation != 1:
-                    loss = loss / cfg.training.grad_accumulation
-
-                # Backward pass
-                if (
-                    cfg.environment.mixed_precision
-                    and not cfg.environment.use_deepspeed
-                ):
-                    scaler.scale(loss).backward()  # type: ignore
-                    if itr % cfg.training.grad_accumulation == 0:
-                        if cfg.training.gradient_clip > 0:
-                            scaler.unscale_(optimizer)  # type: ignore
-                            torch.nn.utils.clip_grad_norm_(
-                                model.parameters(), cfg.training.gradient_clip
-                            )
-                        scaler.step(optimizer)  # type: ignore
-                        scaler.update()
-                        optimizer.zero_grad(set_to_none=True)
-                else:
-                    if cfg.environment.use_deepspeed:
-                        model.backward(loss)
-                    else:
-                        loss.backward()
-                    if itr % cfg.training.grad_accumulation == 0:
-                        if cfg.training.gradient_clip > 0:
-                            torch.nn.utils.clip_grad_norm_(
-                                model.parameters(), cfg.training.gradient_clip
-                            )
-                        optimizer.step()
-                        optimizer.zero_grad(set_to_none=True)
-=======
+
                 if cfg.training.offload_reward_model:
                     reward_model.to("cpu")
 
@@ -634,7 +600,6 @@
 
             del output_dict
             del batch
->>>>>>> 148a6d1f
 
             output_dict = ppo_trainer.step(query_tensor, response_tensor, reward)
             del query_tensor, response_tensor, reward, scores
@@ -869,15 +834,6 @@
             # Do not load strictly if continue training from the previous experiment
             load_checkpoint(cfg, model, strict=cfg.training.epochs == -1)
     model.to(cfg.environment._device)
-<<<<<<< HEAD
-
-    if cfg.training.use_rlhf:
-        if cfg.training.offload_reward_model:
-            reward_model.to("cpu")
-        else:
-            reward_model.to(cfg.environment._device)
-=======
->>>>>>> 148a6d1f
 
     if getattr(cfg.architecture, "force_embedding_gradients"):
         for module in model.modules():
