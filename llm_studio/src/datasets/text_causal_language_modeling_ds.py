--- conflicted
+++ resolved
@@ -80,17 +80,12 @@
                 self.parent_ids = self.df[self.cfg.dataset.parent_id_column].values
                 self.df_id_to_idx = {v: k for k, v in enumerate(self.df["id"].values)}
 
-<<<<<<< HEAD
-=======
                 # limit chained samples to the longest chain
                 if self.cfg.dataset.limit_chained_samples:
                     self.indices = self.indices[
                         [id not in self.parent_ids for id in self.df["id"].values]
                     ]
 
-        self.prompts = [self.parse_prompt(cfg, prompt) for prompt in self.prompts]
-
->>>>>>> a9938811
         if self.cfg.environment._local_rank == 0:
             logger.info(f"Sample prompt: {self.prompts[0]}")
 
