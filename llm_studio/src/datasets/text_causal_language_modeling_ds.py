import codecs
import collections.abc
import logging
from typing import Any, Dict, List, Tuple, Union

import numpy as np
import pandas as pd
import torch
from torch.utils.data import Dataset

from llm_studio.src.datasets.text_utils import get_texts, get_tokenizer

logger = logging.getLogger(__name__)


class CustomDataset(Dataset):
    """Base PyTorch dataset for any problem type."""

    def __init__(self, df: pd.DataFrame, cfg: Any, mode: str = "train"):
        """
        Args:
            df: input DataFrame
            cfg: config with all the hyperparameters
            mode: dataset mode. One of {"train", "validation"}
        """

        self.cfg = cfg
        self.mode = mode
        self.df = df.copy()

        self.indices = np.arange(len(self.df))

        assert self.mode in [
            "train",
            "validation",
        ], f"There is no {self.mode} for the datasets"

        # Get the labels
        has_all_columns = cfg.dataset.answer_column in self.df.columns
        has_missing_values = False
        if has_all_columns:
            has_missing_values = (
                self.df.shape[0]
                != self.df[[cfg.dataset.answer_column]].dropna().shape[0]
            )

        if not has_all_columns or has_missing_values:
            if has_missing_values:
                message = (
                    f"The {self.mode} DataFrame"
                    f" column {cfg.dataset.answer_column}"
                    " contain missing values."
                )
            else:
                message = (
                    f"The {self.mode} DataFrame "
                    "does not contain the required column:"
                    f" {cfg.dataset.answer_column}."
                )

            raise ValueError(message)

        self.tokenizer = get_tokenizer(cfg)

        self.raw_prompts = get_texts(df, self.cfg, separator="")
        self.prompts = [self.parse_prompt(cfg, prompt) for prompt in self.raw_prompts]

        self.answers = (
            self.df[self.cfg.dataset.answer_column].astype(str).values.tolist()
        )

        self.parent_ids = None
        if self.cfg.dataset.parent_id_column != "None":
            if "id" not in self.df.columns:
                logger.warning(
                    f"When using parent column, the dataframe requires an 'id' column. "
                    f"Disabling functionality for mode {self.mode}."
                )
            else:
                self.parent_ids = self.df[self.cfg.dataset.parent_id_column].values
                self.df_id_to_idx = {v: k for k, v in enumerate(self.df["id"].values)}

                # limit chained samples to the longest chain
                if self.cfg.dataset.limit_chained_samples:
                    self.indices = self.indices[
                        [id not in self.parent_ids for id in self.df["id"].values]
                    ]

        if self.cfg.environment._local_rank == 0:
            logger.info(f"Sample prompt: {self.prompts[0]}")

    @staticmethod
    def parse_prompt(cfg: Any, prompt: str):
        prompt = (
            f"{codecs.decode(cfg.dataset.text_prompt_start, 'unicode_escape')}{prompt}"
        )
        if cfg.dataset.add_eos_token_to_prompt:
            prompt += cfg._tokenizer_eos_token
        prompt = (
            f"{prompt}"
            f"{codecs.decode(cfg.dataset.text_answer_separator, 'unicode_escape')}"
        )
        return prompt

    def __len__(self) -> int:
        return len(self.indices)

    @staticmethod
    def get_input_columns(cfg: Any) -> Tuple[str, ...]:
        """Assigns the input columns

        Args:
            cfg: config

        """
        if isinstance(cfg.dataset.prompt_column, tuple):
            return cfg.dataset.prompt_column
        return (cfg.dataset.prompt_column,)

    @staticmethod
    def batch_to_device(
        batch: Union[Dict, List, torch.Tensor], device: str
    ) -> Union[Dict, List, torch.Tensor, str]:
        """Function to send the batch to the device specified

        Args:
            batch: input batch
            device: device to send the data to
        Returns:
            batch with the elements on the device specified
        """
        if isinstance(batch, torch.Tensor):
            return batch.to(device)
        elif isinstance(batch, (list, tuple)) and all(
            isinstance(item, str) for item in batch
        ):
            # Do not move list of strings to device
            return batch
        elif isinstance(batch, collections.abc.Mapping):
            return {
                key: CustomDataset.batch_to_device(value, device)
                for key, value in batch.items()
            }
        elif isinstance(batch, collections.abc.Sequence):
            return [CustomDataset.batch_to_device(value, device) for value in batch]
        else:
            raise ValueError(f"Can not move {type(batch)} to device.")

    @staticmethod
    def preprocess_dataframe(df: pd.DataFrame, cfg: Any, mode: str) -> pd.DataFrame:
        """
        Preprocesses the input dataframe

        Args:
            df: the full training dataframe
            cfg: config
            mode: the mode. One of {"train", "validation"}
        Returns:
            the processed dataframe
        """

        def personalize(text):
            text = text.replace("Open Assistant", cfg.chatbot_name)
            text = text.replace("Open-Assistant", cfg.chatbot_name)
            text = text.replace("open-assistant", cfg.chatbot_name)
            text = text.replace("OpenAssistant", cfg.chatbot_name)
            text = text.replace("open assistant", cfg.chatbot_name)
            text = text.replace("Open Assistand", cfg.chatbot_name)
            text = text.replace("Open Assitant", cfg.chatbot_name)
            text = text.replace("Open Assistent", cfg.chatbot_name)
            text = text.replace("Open Assisstant", cfg.chatbot_name)
            text = text.replace("Open Assitent", cfg.chatbot_name)
            text = text.replace("Open Assitiant", cfg.chatbot_name)
            text = text.replace("Open Assistiant", cfg.chatbot_name)
            text = text.replace("Open Assitan ", cfg.chatbot_name + " ")
            text = text.replace("Open Assistan ", cfg.chatbot_name + " ")
            text = text.replace("Open Asistant", cfg.chatbot_name)
            text = text.replace("Open Assiant", cfg.chatbot_name)
            text = text.replace("Assistant", cfg.chatbot_name)
            text = text.replace("LAION AI", cfg.chatbot_author)
            text = text.replace("LAION-AI", cfg.chatbot_author)
            text = text.replace("LAION,", cfg.chatbot_author + ",")
            text = text.replace("LAION.ai", cfg.chatbot_author)
            text = text.replace("LAION.", cfg.chatbot_author + ".")
            text = text.replace("LAION", cfg.chatbot_author)
            return text

        if cfg.personalize:
            for prompt_col in cfg.dataset.prompt_column:
                df[prompt_col] = df[prompt_col].apply(personalize)
            df[cfg.dataset.answer_column] = df[cfg.dataset.answer_column].apply(
                personalize
            )

        return df

    def get_train_collate_fn(self):
        """
        Returns train batch collate function for the PyTorch Dataloader.
        By default returns None that uses the default PyTorch collate
        """

        return None

    def get_validation_collate_fn(self):
        """
        Return validation batch collate function for the PyTorch Dataloader.
        By default returns None that uses the default PyTorch collate
        """

        return None

<<<<<<< HEAD
    def postprocess_batch_predictions(self, cfg: Any, output: Dict) -> Dict:
=======
    def postprocess_batch_predictions(
        self, cfg: Any, input_batch: Dict, output: Dict
    ) -> Dict:
        if cfg.prediction.metric == "Perplexity":
            return output

>>>>>>> 882d356c
        predicted_text = [
            self.tokenizer.decode(ids, skip_special_tokens=True).strip()
            for ids in output["predicted_answer_ids"]
        ]
        output["predicted_text"] = np.array(predicted_text)

        if not cfg.training.use_rlhf:
            del output["predicted_answer_ids"]
        else:
            output["predicted_answer_ids"].detach()

        return output

    @staticmethod
    def clean_output(
        output: Dict,
        prompts: List[str],
        cfg: Any,
    ):
        output["predicted_text"] = output["predicted_text"].tolist()
        for j in range(len(output["predicted_text"])):
            curr_text = output["predicted_text"][j].strip()
            for stop_token in cfg.tokenizer._stop_words:
                if curr_text.find(stop_token) != -1:
                    curr_text = curr_text[: curr_text.find(stop_token)]
            output["predicted_text"][j] = curr_text.strip()

        return output

    def postprocess_output(self, cfg, df: pd.DataFrame, output: Dict) -> Dict:
        if not cfg.prediction.metric == "Perplexity":
            output = self.clean_output(output, self.prompts, cfg)

        output["target_text"] = self.answers

        metric_func, _, _ = cfg.prediction.metric_class.get(cfg.prediction.metric)

        if "GPT" in cfg.prediction.metric:
            metrics, explanations = metric_func(
                cfg,
                output,
                df,
                raw_results=True,
            )
            output["explanations"] = explanations
        else:
            metrics = metric_func(
                cfg,
                output,
                df,
            )
        output["metrics"] = metrics

        return output

    def format_output(
        self, cfg, df: pd.DataFrame, output: Dict
    ) -> Tuple[Dict, pd.DataFrame]:
        output = {
            key: value
            for key, value in output.items()
            if key not in ["loss", "target", "losses"]
        }

        output.pop("target_text", None)

        if "predicted_text" in output.keys():
            output["predicted_text"] = np.array(output["predicted_text"])

        if isinstance(cfg.dataset.prompt_column, tuple):
            for col in cfg.dataset.prompt_column:
                output[col] = df[col].values
        else:
            output[cfg.dataset.prompt_column] = df[cfg.dataset.prompt_column].values

        if "predicted_text" in output.keys():
            df[f"pred_{cfg.dataset.answer_column}"] = output["predicted_text"]

        return output, df

    @classmethod
    def sanity_check(cls, df: pd.DataFrame, cfg: Any, mode: str = "train"):
        """
        Quick check whether Dataframe and configurations are correctly set.
        """
        pass

    def __getitem__(self, idx: int) -> Dict:
        """Returns a single dataset item."""

        sample: Dict = dict()

        # Read data
        sample = self._read_data(idx=self.indices[idx], sample=sample)

        return sample

    def _get_sample(self, idx):
        prompt = self.prompts[idx]
        answer = self.answers[idx]

        prompt_encodings = self.encode(
            self.tokenizer, prompt, self.cfg.tokenizer.max_length_prompt, "left"
        )["input_ids"]
        if self.cfg.dataset.add_eos_token_to_answer:
            max_length_answer = self.cfg.tokenizer.max_length_answer - 1
        else:
            max_length_answer = self.cfg.tokenizer.max_length_answer
        answer_encodings = self.encode(
            self.tokenizer, answer, max_length_answer, "right"
        )["input_ids"]
        if self.cfg.dataset.add_eos_token_to_answer:
            answer_encodings = torch.cat(
                [
                    answer_encodings,
                    torch.Tensor([self.tokenizer.eos_token_id]),
                ],
                dim=0,
            )

        if self.cfg.training.use_rlhf and self.mode == "train":
            return [prompt_encodings]
        else:
            return [prompt_encodings, answer_encodings]

    def _read_data(self, idx: int, sample: Dict) -> Dict:
        """Reads a single text observation."""

        samples = [self._get_sample(idx)]
        sample["reward_model_prompt_text"] = self.raw_prompts[idx]

        if self.parent_ids is not None:
            parent_idx = idx
            while (
                parent_idx := self.df_id_to_idx.get(self.parent_ids[parent_idx], None)
            ) is not None:
                if (
                    self.mode == "train"
                    and np.random.random()
                    < self.cfg.augmentation.skip_parent_probability
                ):
                    break
                samples.insert(0, self._get_sample(int(parent_idx)))
                sample["reward_model_prompt_text"] = (
                    self.raw_prompts[int(parent_idx)]
                    + "<|endoftext|>"
                    + sample["reward_model_prompt_text"]
                )

        if (
            self.mode == "train"
            and np.random.random() < self.cfg.augmentation.random_parent_probability
        ):
            rnd_idx = np.random.randint(len(self))
            samples.insert(0, self._get_sample(int(rnd_idx)))

        input_ids = torch.cat([torch.cat(sample) for sample in samples])

        if self.cfg.training.use_rlhf and self.mode == "train":
            prompt_mask = torch.cat(
                [torch.ones_like(sample[0]) for sample in samples]
            ).to(torch.bool)
        else:
            prompt_mask = torch.cat(
                [
                    torch.cat([torch.ones_like(sample[0]), torch.zeros_like(sample[1])])
                    for sample in samples
                ]
            ).to(torch.bool)
        attention_mask = torch.ones_like(input_ids)

        labels = input_ids.clone()

        if self.cfg.dataset.mask_prompt_labels:
            labels.masked_fill_(prompt_mask, -100)
        if self.cfg.dataset.add_eos_token_to_answer:
            # eos_token may be equal to pad_token. Add the label back manually.
            labels[-1] = self.tokenizer.eos_token_id

        if self.cfg.tokenizer.max_length < len(input_ids):
            labels = labels[-self.cfg.tokenizer.max_length :]

        sample["labels"] = torch.full((self.cfg.tokenizer.max_length,), -100)
        sample["labels"][-len(labels) :] = labels

        sample.update(
            self.pad_tokens(
                input_ids,
                attention_mask,
                self.cfg.tokenizer.max_length,
                self.tokenizer.pad_token_id,
            )
        )

        if not self.cfg.training.use_rlhf or self.mode != "train":
            samples[-1][1] = torch.empty(0)

        prompt_input_ids = torch.cat([torch.cat(sample) for sample in samples])
        prompt_attention_mask = torch.ones_like(prompt_input_ids)

        sample.update(
            self.pad_tokens(
                prompt_input_ids,
                prompt_attention_mask,
                self.cfg.tokenizer.max_length_prompt,
                self.tokenizer.pad_token_id,
                prefix="prompt_",
            )
        )

        return sample

    def pad_tokens(
        self, input_ids, attention_mask, max_length, pad_token_id, prefix=""
    ):
        sample = {}

        if max_length < len(input_ids):
            input_ids = input_ids[-max_length:]
            attention_mask = attention_mask[-max_length:]

        if len(input_ids) > 0:
            sample[f"{prefix}input_ids"] = torch.full((max_length,), pad_token_id)
            sample[f"{prefix}input_ids"][-len(input_ids) :] = input_ids
            sample[f"{prefix}attention_mask"] = torch.zeros(max_length)
            sample[f"{prefix}attention_mask"][-len(input_ids) :] = attention_mask
        else:
            # Pad everything if empty (continued pretraining)
            sample[f"{prefix}input_ids"] = torch.full((max_length,), pad_token_id)
            sample[f"{prefix}attention_mask"] = torch.zeros(max_length)

        return sample

    @staticmethod
    def encode(tokenizer, text: str, max_length: int, truncation_side: str) -> Dict:
        encodings = tokenizer(text, return_tensors="pt", add_special_tokens=False)
        encodings["input_ids"] = encodings["input_ids"][0]
        encodings["attention_mask"] = encodings["attention_mask"][0]
        if truncation_side == "right":
            encodings["input_ids"] = encodings["input_ids"][:max_length]
            encodings["attention_mask"] = encodings["attention_mask"][:max_length]
        else:
            encodings["input_ids"] = encodings["input_ids"][-max_length:]
            encodings["attention_mask"] = encodings["attention_mask"][-max_length:]
        return encodings<|MERGE_RESOLUTION|>--- conflicted
+++ resolved
@@ -210,16 +210,10 @@
 
         return None
 
-<<<<<<< HEAD
     def postprocess_batch_predictions(self, cfg: Any, output: Dict) -> Dict:
-=======
-    def postprocess_batch_predictions(
-        self, cfg: Any, input_batch: Dict, output: Dict
-    ) -> Dict:
         if cfg.prediction.metric == "Perplexity":
             return output
 
->>>>>>> 882d356c
         predicted_text = [
             self.tokenizer.decode(ids, skip_special_tokens=True).strip()
             for ids in output["predicted_answer_ids"]
