import codecs
import collections.abc
import logging
from typing import Any, Dict, List, Tuple, Union

import numpy as np
import pandas as pd
import torch
from torch.utils.data import Dataset

from llm_studio.src.datasets.text_utils import get_texts, get_tokenizer

logger = logging.getLogger(__name__)


class CustomDataset(Dataset):
    """Base PyTorch dataset for any problem type."""

    def __init__(self, df: pd.DataFrame, cfg: Any, mode: str = "train"):
        """
        Args:
            df: input DataFrame
            cfg: config with all the hyperparameters
            mode: dataset mode. One of {"train", "validation"}
        """
        assert mode in [
            "train",
            "validation",
        ], f"There is no {mode} for the datasets"

        self.cfg = cfg
        self.mode = mode
        self.df = df.copy()

        self.tokenizer = get_tokenizer(self.cfg)

<<<<<<< HEAD
        self.indices = np.arange(len(self.df))
=======
        if not has_all_columns or has_missing_values:
            if has_missing_values:
                message = (
                    f"The {self.mode} DataFrame"
                    f" column {cfg.dataset.answer_column}"
                    " contain missing values."
                )
            else:
                message = (
                    f"The {self.mode} DataFrame "
                    "does not contain the required column:"
                    f" {cfg.dataset.answer_column}."
                )

            raise ValueError(message)

        self.tokenizer = get_tokenizer(cfg)

        self.prompts = [
            self.parse_prompt(cfg, prompt)
            for prompt in get_texts(df, self.cfg, separator="")
        ]
>>>>>>> 879bb188

        self.prompts = get_texts(df, self.cfg, separator="")
        self.answers = (
            self.df[self.cfg.dataset.answer_column].astype(str).values.tolist()
        )

        self.parent_ids = None
        if self.cfg.dataset.parent_id_column != "None":
            self.parent_ids = self.df[self.cfg.dataset.parent_id_column].values
            self.df_id_to_idx = {v: k for k, v in enumerate(self.df["id"].values)}

            # limit chained samples to the longest chain
            if self.cfg.dataset.limit_chained_samples:
                unique_parent_ids = set(self.parent_ids)
                self.indices = self.indices[
                    [id not in unique_parent_ids for id in self.df["id"].values]
                ]

        self.systems = None
        if self.cfg.dataset.system_column != "None":
            if self.cfg.dataset.system_column not in self.df.columns:
                logger.warning(
                    f"System column {self.cfg.dataset.system_column} not found."
                    f"Disabling functionality for mode {self.mode}."
                )
            else:
                systems = (
                    self.df[self.cfg.dataset.system_column].astype(str).values.tolist()
                )
                self.systems = [self.parse_system(cfg, system) for system in systems]

    @staticmethod
    def parse_prompt(cfg: Any, prompt: str):
        prompt = (
            f"{codecs.decode(cfg.dataset.text_prompt_start, 'unicode_escape')}{prompt}"
        )
        if cfg.dataset.add_eos_token_to_prompt:
            prompt += cfg._tokenizer_eos_token
        prompt = (
            f"{prompt}"
            f"{codecs.decode(cfg.dataset.text_answer_separator, 'unicode_escape')}"
        )
        return prompt

    @staticmethod
    def parse_system(cfg: Any, system: str):
        # no system tokens if empty
        if system == "":
            return system
        system = (
            f"{codecs.decode(cfg.dataset.text_system_start, 'unicode_escape')}{system}"
        )
        if cfg.dataset.add_eos_token_to_system:
            system += cfg._tokenizer_eos_token
        return system

    def __len__(self) -> int:
        return len(self.indices)

    @staticmethod
    def get_input_columns(cfg: Any) -> Tuple[str, ...]:
        """Assigns the input columns

        Args:
            cfg: config

        """
        if isinstance(cfg.dataset.prompt_column, tuple):
            return cfg.dataset.prompt_column
        return (cfg.dataset.prompt_column,)

    @staticmethod
    def batch_to_device(
        batch: Union[Dict, List, torch.Tensor], device: str
    ) -> Union[Dict, List, torch.Tensor, str]:
        """Function to send the batch to the device specified

        Args:
            batch: input batch
            device: device to send the data to
        Returns:
            batch with the elements on the device specified
        """
        if isinstance(batch, torch.Tensor):
            return batch.to(device)
        elif isinstance(batch, (list, tuple)) and all(
            isinstance(item, str) for item in batch
        ):
            # Do not move list of strings to device
            return batch
        elif isinstance(batch, collections.abc.Mapping):
            return {
                key: CustomDataset.batch_to_device(value, device)
                for key, value in batch.items()
            }
        elif isinstance(batch, collections.abc.Sequence):
            return [CustomDataset.batch_to_device(value, device) for value in batch]
        else:
            raise ValueError(f"Can not move {type(batch)} to device.")

    @staticmethod
    def preprocess_dataframe(df: pd.DataFrame, cfg: Any, mode: str) -> pd.DataFrame:
        """
        Preprocesses the input dataframe

        Args:
            df: the full training dataframe
            cfg: config
            mode: the mode. One of {"train", "validation"}
        Returns:
            the processed dataframe
        """

        def personalize(text):
            text = text.replace("Open Assistant", cfg.dataset.chatbot_name)
            text = text.replace("Open-Assistant", cfg.dataset.chatbot_name)
            text = text.replace("open-assistant", cfg.dataset.chatbot_name)
            text = text.replace("OpenAssistant", cfg.dataset.chatbot_name)
            text = text.replace("open assistant", cfg.dataset.chatbot_name)
            text = text.replace("Open Assistand", cfg.dataset.chatbot_name)
            text = text.replace("Open Assitant", cfg.dataset.chatbot_name)
            text = text.replace("Open Assistent", cfg.dataset.chatbot_name)
            text = text.replace("Open Assisstant", cfg.dataset.chatbot_name)
            text = text.replace("Open Assitent", cfg.dataset.chatbot_name)
            text = text.replace("Open Assitiant", cfg.dataset.chatbot_name)
            text = text.replace("Open Assistiant", cfg.dataset.chatbot_name)
            text = text.replace("Open Assitan ", cfg.dataset.chatbot_name + " ")
            text = text.replace("Open Assistan ", cfg.dataset.chatbot_name + " ")
            text = text.replace("Open Asistant", cfg.dataset.chatbot_name)
            text = text.replace("Open Assiant", cfg.dataset.chatbot_name)
            text = text.replace("Assistant", cfg.dataset.chatbot_name)
            text = text.replace("LAION AI", cfg.dataset.chatbot_author)
            text = text.replace("LAION-AI", cfg.dataset.chatbot_author)
            text = text.replace("LAION,", cfg.dataset.chatbot_author + ",")
            text = text.replace("LAION.ai", cfg.dataset.chatbot_author)
            text = text.replace("LAION.", cfg.dataset.chatbot_author + ".")
            text = text.replace("LAION", cfg.dataset.chatbot_author)
            return text

        if cfg.dataset.personalize:
            for prompt_col in cfg.dataset.prompt_column:
                df[prompt_col] = df[prompt_col].apply(personalize)
            df[cfg.dataset.answer_column] = df[cfg.dataset.answer_column].apply(
                personalize
            )

        return df

    def get_train_collate_fn(self):
        """
        Returns train batch collate function for the PyTorch Dataloader.
        By default returns None that uses the default PyTorch collate
        """

        return None

    def get_validation_collate_fn(self):
        """
        Return validation batch collate function for the PyTorch Dataloader.
        By default returns None that uses the default PyTorch collate
        """

        return None

    def postprocess_batch_predictions(self, cfg: Any, output: Dict) -> Dict:
        if cfg.prediction.metric == "Perplexity":
            return output

        predicted_text = [
            self.tokenizer.decode(ids, skip_special_tokens=True).strip()
            for ids in output["predicted_answer_ids"]
        ]
        output["predicted_text"] = np.array(predicted_text)

        del output["predicted_answer_ids"]
        return output

    @staticmethod
    def clean_output(
        output: Dict,
        cfg: Any,
    ):
        output["predicted_text"] = output["predicted_text"].tolist()
        for j in range(len(output["predicted_text"])):
            curr_text = output["predicted_text"][j].strip()
            for stop_token in cfg.tokenizer._stop_words:
                if curr_text.find(stop_token) != -1:
                    curr_text = curr_text[: curr_text.find(stop_token)]
            output["predicted_text"][j] = curr_text.strip()

        return output

    def postprocess_output(self, cfg, df: pd.DataFrame, output: Dict) -> Dict:
        if not cfg.prediction.metric == "Perplexity":
            output = self.clean_output(output, cfg)

        output["target_text"] = self.answers

        metric_func, _, _ = cfg.prediction.metric_class.get(cfg.prediction.metric)

        if "GPT" in cfg.prediction.metric:
            metrics, explanations = metric_func(
                cfg,
                output,
                df,
                raw_results=True,
            )
            output["explanations"] = explanations
        else:
            metrics = metric_func(
                cfg,
                output,
                df,
            )
        output["metrics"] = metrics

        return output

    def format_output(
        self, cfg, df: pd.DataFrame, output: Dict
    ) -> Tuple[Dict, pd.DataFrame]:
        output = {
            key: value
            for key, value in output.items()
            if key not in ["loss", "target", "losses"]
        }

        output.pop("target_text", None)

        if "predicted_text" in output.keys():
            output["predicted_text"] = np.array(output["predicted_text"])

        if isinstance(cfg.dataset.prompt_column, tuple):
            for col in cfg.dataset.prompt_column:
                output[col] = df[col].values
        else:
            output[cfg.dataset.prompt_column] = df[cfg.dataset.prompt_column].values

        if "predicted_text" in output.keys():
            df[f"pred_{cfg.dataset.answer_column}"] = output["predicted_text"]

        return output, df

    @classmethod
    def sanity_check(cls, df: pd.DataFrame, cfg: Any, mode: str = "train"):
        """
        Quick check whether Dataframe and configurations are correctly set.
        """
        if (
            cfg.dataset.parent_id_column is not None
            and cfg.dataset.parent_id_column in df.columns
            and "id" in df.columns
        ):
            assert (
                df[cfg.dataset.parent_id_column] != df["id"]
            ).all(), "Parent id column is the same as id column for some rows"
            assert (df[cfg.dataset.parent_id_column].fillna("") == "").sum() > 0, (
                "Did not find any conversation start. "
                "Please ensure that some parent ids are empty."
            )

        assert cfg.dataset.answer_column in df.columns, (
            f"Answer column {cfg.dataset.answer_column} not found in the "
            f"{mode} DataFrame."
        )
        assert df.shape[0] == df[[cfg.dataset.answer_column]].dropna().shape[0], (
            f"The {mode} DataFrame"
            f" column {cfg.dataset.answer_column}"
            " contains missing values."
        )
        if cfg.dataset.parent_id_column != "None":
            assert (
                "id" in df.columns
            ), "When using parent column, the dataframe requires an 'id' column. "

    def __getitem__(self, idx: int) -> Dict:
        """Reads a single text observation."""
        idx = self.indices[idx]

        sample = dict()
        encodings, system_encoding = self.get_encodings(idx)
        input_ids = torch.cat([torch.cat(encoding) for encoding in encodings])
        sample.update(self.get_labels(encodings))
        sample.update(
            self.pad_tokens(
                input_ids,
                attention_mask=torch.ones_like(input_ids),
                max_length=self.cfg.tokenizer.max_length,
                pad_token_id=self.tokenizer.pad_token_id,
            )
        )

        # get answer encodings
        answer_input_ids = encodings[-1][1]
        answer_attention_mask = torch.ones_like(answer_input_ids)

        sample.update(
            self.pad_tokens(
                answer_input_ids,
                attention_mask=answer_attention_mask,
                max_length=self.cfg.tokenizer.max_length_answer,
                pad_token_id=self.tokenizer.pad_token_id,
                direction="right",
                prefix="answer_",
            )
        )

        # Remove last answer from encoding to create the prompt for inference
        encodings[-1][1] = torch.empty(0)
        prompt_input_ids = torch.cat([torch.cat(encoding) for encoding in encodings])
        prompt_attention_mask = torch.ones_like(prompt_input_ids)
        sample.update(
            self.pad_tokens(
                prompt_input_ids,
                attention_mask=prompt_attention_mask,
                max_length=self.cfg.tokenizer.max_length,
                pad_token_id=self.tokenizer.pad_token_id,
                prefix="prompt_",
            )
        )
        # make sure system encoding is always prepended if max_length exceeded
        if sample["input_ids"][0] != self.tokenizer.pad_token_id:
            sample["input_ids"][: len(system_encoding)] = system_encoding
            if self.cfg.dataset.mask_prompt_labels:
                sample["labels"][: len(system_encoding)] = -100
        if sample["prompt_input_ids"][0] != self.tokenizer.pad_token_id:
            sample["prompt_input_ids"][: len(system_encoding)] = system_encoding
        return sample

<<<<<<< HEAD
        if self.cfg.training.use_rlhf:
            sample["reward_model_prompt_text"] = "<|endoftext|>".join(
                self.get_chained_prompt_text_list(idx)
            )
=======
    def get_labels(self, encodings):
        labels = torch.cat([torch.cat(encoding) for encoding in encodings]).clone()

        if self.cfg.dataset.mask_prompt_labels:
            prompt_mask = torch.cat(
                [
                    torch.cat(
                        [
                            torch.ones_like(prompt_encoding),
                            torch.zeros_like(answer_encoding),
                        ]
                    )
                    for prompt_encoding, answer_encoding in encodings
                ]
            ).to(torch.bool)
            labels.masked_fill_(prompt_mask, -100)
        if self.cfg.dataset.add_eos_token_to_answer:
            # eos_token may be equal to pad_token. Add the label back manually.
            labels[-1] = self.tokenizer.eos_token_id
        if self.cfg.tokenizer.max_length < len(labels):
            labels = labels[-self.cfg.tokenizer.max_length :]

        sample = dict(labels=torch.full((self.cfg.tokenizer.max_length,), -100))
        sample["labels"][-len(labels) :] = labels
>>>>>>> 879bb188
        return sample

    def get_encodings(self, idx):
        system_encoding, prompt_encoding, answer_encoding = self._get_sample_encoding(
            idx
        )
        encodings = [[system_encoding, prompt_encoding, answer_encoding]]
        encodings = self.get_parent_encodings(idx) + encodings
        # in case of chained samples, we only want to keep the first system encoding
        system_encoding = encodings[0][0]
        # remove system encodings from list of encodings to only keep prompt and answer
        encodings = [encoding[1:] for encoding in encodings]
        # concatenate system encoding with root prompt encoding
        encodings[0][0] = torch.cat([system_encoding, encodings[0][0]])
        return encodings, system_encoding

    def _get_sample_encoding(self, idx) -> List:
        if self.systems is not None:
            system = self.systems[idx]
            system_encoding = self.encode(
                self.tokenizer, system, self.cfg.tokenizer.max_length_prompt, "right"
            )["input_ids"]
        else:
            system_encoding = torch.empty(0)
        prompt = self.parse_prompt(self.cfg, self.prompts[idx])
        answer = self.answers[idx]

        prompt_encoding = self.encode(
            self.tokenizer, prompt, self.cfg.tokenizer.max_length_prompt, "left"
        )["input_ids"]
        max_length_answer = self.cfg.tokenizer.max_length_answer - int(
            self.cfg.dataset.add_eos_token_to_answer
        )
        answer_encoding = self.encode(
            self.tokenizer, answer, max_length_answer, "right"
        )["input_ids"]
        if self.cfg.dataset.add_eos_token_to_answer:
            answer_encoding = torch.cat(
                [
                    answer_encoding,
                    torch.Tensor([self.tokenizer.eos_token_id]),
                ],
                dim=0,
            )

        return [system_encoding, prompt_encoding, answer_encoding]

    def get_parent_ids(self, idx):
        max_loop = 1_000
        parent_idxs = []
        if self.parent_ids is not None:
            parent_idx = idx
            while (
                (parent_idx := self.df_id_to_idx.get(self.parent_ids[parent_idx], None))
            ) is not None:
                parent_idxs.append(parent_idx)
                max_loop -= 1
                if max_loop == 0:
                    raise ValueError(
                        f"Parent chain of sample with idx {idx} "
                        f"exceeds max loop count. "
                        f"Please ensure that parent chain is not circular."
                    )
        return parent_idxs[::-1]

    def get_parent_encodings(self, idx):
        parent_encodings = [
            self._get_sample_encoding(int(parent_idx))
            for parent_idx in self.get_parent_ids(idx)
        ]
        if self.mode == "train":
            # Note that if condition is called for each parent encoding,
            # thus the probability is not the same for each parent encoding.
            parent_encodings = [
                parent_encoding
                for parent_encoding in parent_encodings
                if not np.random.random()
                < self.cfg.augmentation.skip_parent_probability
            ]
            if np.random.random() < self.cfg.augmentation.random_parent_probability:
                rnd_idx = np.random.randint(len(self))
                parent_encodings.insert(0, self._get_sample_encoding(int(rnd_idx)))
        return parent_encodings

<<<<<<< HEAD
    def get_chained_prompt_text_list(self, idx) -> List[str]:
        text_separator = "TEXT_SEPARATOR"
        ids = self.get_parent_ids(idx) + [idx]
        system_prompt = self.systems[ids[0]] if self.systems is not None else ""
        history = "".join(
            [
                self.prompts[int(parent_idx)]
                + text_separator
                + self.answers[int(parent_idx)]
                + text_separator
                for parent_idx in ids[:-1]
            ]
        )

        prompt_text = ""
        if system_prompt:
            # No text separator as system prompt is part of the prompt
            prompt_text += system_prompt
        if history:
            prompt_text += history
        prompt_text += self.prompts[idx]
        return prompt_text.split(text_separator)

=======
>>>>>>> 879bb188
    def pad_tokens(
        self,
        input_ids,
        attention_mask,
        max_length,
        pad_token_id,
        direction="left",
        prefix="",
    ):
        sample = {}

        if max_length < len(input_ids):
            input_ids = input_ids[-max_length:]
            attention_mask = attention_mask[-max_length:]

        if len(input_ids) > 0:
            if direction == "left":
                sample[f"{prefix}input_ids"] = torch.full((max_length,), pad_token_id)
                sample[f"{prefix}input_ids"][-len(input_ids) :] = input_ids
                sample[f"{prefix}attention_mask"] = torch.zeros(max_length)
                sample[f"{prefix}attention_mask"][-len(input_ids) :] = attention_mask
            else:
                sample[f"{prefix}input_ids"] = torch.full((max_length,), pad_token_id)
                sample[f"{prefix}input_ids"][: len(input_ids)] = input_ids
                sample[f"{prefix}attention_mask"] = torch.zeros(max_length)
                sample[f"{prefix}attention_mask"][: len(input_ids)] = attention_mask
        else:
            # Pad everything if empty (continued pretraining)
            sample[f"{prefix}input_ids"] = torch.full((max_length,), pad_token_id)
            sample[f"{prefix}attention_mask"] = torch.zeros(max_length)

        return sample

    @staticmethod
    def encode(tokenizer, text: str, max_length: int, truncation_side: str) -> Dict:
        encodings = tokenizer(text, return_tensors="pt", add_special_tokens=False)
        encodings["input_ids"] = encodings["input_ids"][0]
        encodings["attention_mask"] = encodings["attention_mask"][0]
        if truncation_side == "right":
            encodings["input_ids"] = encodings["input_ids"][:max_length]
            encodings["attention_mask"] = encodings["attention_mask"][:max_length]
        else:
            encodings["input_ids"] = encodings["input_ids"][-max_length:]
            encodings["attention_mask"] = encodings["attention_mask"][-max_length:]
        return encodings<|MERGE_RESOLUTION|>--- conflicted
+++ resolved
@@ -34,32 +34,7 @@
 
         self.tokenizer = get_tokenizer(self.cfg)
 
-<<<<<<< HEAD
         self.indices = np.arange(len(self.df))
-=======
-        if not has_all_columns or has_missing_values:
-            if has_missing_values:
-                message = (
-                    f"The {self.mode} DataFrame"
-                    f" column {cfg.dataset.answer_column}"
-                    " contain missing values."
-                )
-            else:
-                message = (
-                    f"The {self.mode} DataFrame "
-                    "does not contain the required column:"
-                    f" {cfg.dataset.answer_column}."
-                )
-
-            raise ValueError(message)
-
-        self.tokenizer = get_tokenizer(cfg)
-
-        self.prompts = [
-            self.parse_prompt(cfg, prompt)
-            for prompt in get_texts(df, self.cfg, separator="")
-        ]
->>>>>>> 879bb188
 
         self.prompts = get_texts(df, self.cfg, separator="")
         self.answers = (
@@ -387,14 +362,13 @@
                 sample["labels"][: len(system_encoding)] = -100
         if sample["prompt_input_ids"][0] != self.tokenizer.pad_token_id:
             sample["prompt_input_ids"][: len(system_encoding)] = system_encoding
-        return sample
-
-<<<<<<< HEAD
+
         if self.cfg.training.use_rlhf:
             sample["reward_model_prompt_text"] = "<|endoftext|>".join(
                 self.get_chained_prompt_text_list(idx)
             )
-=======
+        return sample
+
     def get_labels(self, encodings):
         labels = torch.cat([torch.cat(encoding) for encoding in encodings]).clone()
 
@@ -419,7 +393,6 @@
 
         sample = dict(labels=torch.full((self.cfg.tokenizer.max_length,), -100))
         sample["labels"][-len(labels) :] = labels
->>>>>>> 879bb188
         return sample
 
     def get_encodings(self, idx):
@@ -504,7 +477,6 @@
                 parent_encodings.insert(0, self._get_sample_encoding(int(rnd_idx)))
         return parent_encodings
 
-<<<<<<< HEAD
     def get_chained_prompt_text_list(self, idx) -> List[str]:
         text_separator = "TEXT_SEPARATOR"
         ids = self.get_parent_ids(idx) + [idx]
@@ -528,8 +500,6 @@
         prompt_text += self.prompts[idx]
         return prompt_text.split(text_separator)
 
-=======
->>>>>>> 879bb188
     def pad_tokens(
         self,
         input_ids,
