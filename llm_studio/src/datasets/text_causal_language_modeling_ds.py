--- conflicted
+++ resolved
@@ -304,10 +304,7 @@
     def __getitem__(self, idx: int) -> Dict:
         """Reads a single text observation."""
         idx = self.indices[idx]
-<<<<<<< HEAD
-=======
-
->>>>>>> e392f58c
+
         sample = dict()
         prompt_encoding, answer_encoding = self._get_prompt_and_answer_encoding(idx)
         rlhf_is_in_training_mode = self.cfg.training.use_rlhf and self.mode == "train"
