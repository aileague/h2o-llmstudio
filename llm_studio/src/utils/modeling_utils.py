--- conflicted
+++ resolved
@@ -183,8 +183,6 @@
     return model
 
 
-<<<<<<< HEAD
-=======
 def get_optimizer(model: torch.nn.Module, cfg: Any) -> torch.optim.Optimizer:
     """Prepares Optimizer.
 
@@ -484,7 +482,6 @@
     return config
 
 
->>>>>>> bb9699dd
 def create_nlp_backbone(cfg, model_class=AutoModel) -> Any:
     """
     Creates a backbone model for NLP tasks.
