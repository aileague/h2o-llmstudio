--- conflicted
+++ resolved
@@ -400,9 +400,6 @@
 
 
 @dataclass
-<<<<<<< HEAD
-class ConfigProblemBase(ConfigProblemBaseABC):
-=======
 class ConfigNLPCausalLMHF(DefaultConfig):
     account_name: str = ""
     model_name: str = ""
@@ -420,8 +417,7 @@
 
 
 @dataclass
-class ConfigProblemBase(DefaultConfig):
->>>>>>> 20f1830c
+class ConfigProblemBase(ConfigProblemBaseABC):
     output_directory: str = f"output/{os.path.basename(__file__).split('.')[0]}"
     experiment_name: str = field(default_factory=generate_experiment_name)
     _parent_experiment: str = ""
