--- conflicted
+++ resolved
@@ -1025,9 +1025,73 @@
         await show_data_tab(cfg, dataset, q)
 
     elif q.client["dataset/display/tab"] == "dataset/display/visualization":
-<<<<<<< HEAD
         await show_visualization_tab(cfg, q)
-=======
+
+    elif q.client["dataset/display/tab"] == "dataset/display/statistics":
+        await show_statistics_tab(dataset, cfg, q)
+
+    elif q.client["dataset/display/tab"] == "dataset/display/summary":
+        await show_summary_tab(dataset_id, q)
+
+    q.page["dataset/display/footer"] = ui.form_card(
+        box="footer",
+        items=[
+            ui.inline(
+                items=[
+                    ui.button(
+                        name="dataset/newexperiment/from_current",
+                        label="Create experiment",
+                        primary=False,
+                        disabled=False,
+                        tooltip=None,
+                    ),
+                    ui.button(name="dataset/list", label="Back", primary=False),
+                ]
+            )
+        ],
+    )
+    q.client.delete_cards.add("dataset/display/footer")
+
+
+async def show_data_tab(cfg, dataset, q):
+    fill_columns = get_fill_columns(cfg)
+    df = read_dataframe(
+        dataset["train_dataframe"], n_rows=200, fill_columns=fill_columns
+    )
+    q.page["dataset/display/data"] = ui.form_card(
+        box="first",
+        items=[
+            ui_table_from_df(
+                q=q,
+                df=df,
+                name="dataset/display/data/table",
+                sortables=list(df.columns),
+                height="calc(100vh - 265px)",
+                cell_overflow="wrap",
+            )
+        ],
+    )
+    q.client.delete_cards.add("dataset/display/data")
+
+
+async def show_visualization_tab(cfg, q):
+    try:
+        plot = cfg.logging.plots_class.plot_data(cfg)
+    except Exception as error:
+        logger.error(f"Error while plotting data preview: {error}", exc_info=True)
+        plot = cfg.logging.plots_class.plot_empty(
+            cfg, error="Error while plotting data."
+        )
+    card: ImageCard | MarkupCard
+    if plot.encoding == "image":
+        card = ui.image_card(box="first", title="", type="png", image=plot.data)
+    elif plot.encoding == "html":
+        card = ui.markup_card(box="first", title="", content=plot.data)
+    else:
+        raise ValueError(f"Unknown plot encoding `{plot.encoding}`")
+    q.page["dataset/display/visualization"] = card
+    q.client.delete_cards.add("dataset/display/visualization")
+    elif q.client["dataset/display/tab"] == "dataset/display/visualization":
         try:
             plot = cfg.logging.plots_class.plot_data(cfg)
         except Exception as error:
@@ -1069,72 +1133,6 @@
 
         q.page["dataset/display/visualization"] = card
         q.client.delete_cards.add("dataset/display/visualization")
->>>>>>> 20f9089b
-
-    elif q.client["dataset/display/tab"] == "dataset/display/statistics":
-        await show_statistics_tab(dataset, cfg, q)
-
-    elif q.client["dataset/display/tab"] == "dataset/display/summary":
-        await show_summary_tab(dataset_id, q)
-
-    q.page["dataset/display/footer"] = ui.form_card(
-        box="footer",
-        items=[
-            ui.inline(
-                items=[
-                    ui.button(
-                        name="dataset/newexperiment/from_current",
-                        label="Create experiment",
-                        primary=False,
-                        disabled=False,
-                        tooltip=None,
-                    ),
-                    ui.button(name="dataset/list", label="Back", primary=False),
-                ]
-            )
-        ],
-    )
-    q.client.delete_cards.add("dataset/display/footer")
-
-
-async def show_data_tab(cfg, dataset, q):
-    fill_columns = get_fill_columns(cfg)
-    df = read_dataframe(
-        dataset["train_dataframe"], n_rows=200, fill_columns=fill_columns
-    )
-    q.page["dataset/display/data"] = ui.form_card(
-        box="first",
-        items=[
-            ui_table_from_df(
-                q=q,
-                df=df,
-                name="dataset/display/data/table",
-                sortables=list(df.columns),
-                height="calc(100vh - 265px)",
-                cell_overflow="wrap",
-            )
-        ],
-    )
-    q.client.delete_cards.add("dataset/display/data")
-
-
-async def show_visualization_tab(cfg, q):
-    try:
-        plot = cfg.logging.plots_class.plot_data(cfg)
-    except Exception as error:
-        logger.error(f"Error while plotting data preview: {error}", exc_info=True)
-        plot = cfg.logging.plots_class.plot_empty(
-            cfg, error="Error while plotting data."
-        )
-    card: ImageCard | MarkupCard
-    if plot.encoding == "image":
-        card = ui.image_card(box="first", title="", type="png", image=plot.data)
-    elif plot.encoding == "html":
-        card = ui.markup_card(box="first", title="", content=plot.data)
-    else:
-        raise ValueError(f"Unknown plot encoding `{plot.encoding}`")
-    q.page["dataset/display/visualization"] = card
-    q.client.delete_cards.add("dataset/display/visualization")
 
 
 async def show_summary_tab(dataset_id, q):
