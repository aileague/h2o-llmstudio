--- conflicted
+++ resolved
@@ -58,11 +58,8 @@
     "kaggle_command": ("kaggle competitions download -c " "dataset"),
     "problem_types": [
         "text_causal_language_modeling_config",
-<<<<<<< HEAD
         "text_rlhf_language_modeling_config",
-=======
         "text_sequence_to_sequence_modeling_config",
->>>>>>> 454b8dfc
     ],
     "problem_categories": ["text"],
     "dataset_keys": [
