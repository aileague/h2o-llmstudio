--- conflicted
+++ resolved
@@ -1,11 +1,7 @@
 {
     "_meta": {
         "hash": {
-<<<<<<< HEAD
-            "sha256": "7e17b3f77bd1c9178795321e290c84fd38ea2e01045b9fb0503e29999b2e023d"
-=======
-            "sha256": "9d5e4f09d1ec963211b22211a2bb23cc5b0e88f85de77f3d185d3b23d7cd1e49"
->>>>>>> 5d60758d
+            "sha256": "9d4761bf1f6e90b16795f2be0e8c206d12da932a246027cd39c4ccd432997bf5"
         },
         "pipfile-spec": 6,
         "requires": {
@@ -208,7 +204,6 @@
         },
         "boto3": {
             "hashes": [
-<<<<<<< HEAD
                 "sha256:580b584e36967155abed7cc9b088b3bd784e8242ae4d8841f58cb50ab05520dc",
                 "sha256:d77415f22bbc14f3d72eaed2fc9f96d161f3ba7686922ad26d6bbc9d4985f3df"
             ],
@@ -222,21 +217,6 @@
             ],
             "markers": "python_version >= '3.7'",
             "version": "==1.31.35"
-=======
-                "sha256:4a435fdbd77628e3d32cfbc8b6225e779d8f789027fadb6a51fe1b456e15ef54",
-                "sha256:57d618f03bd269ebef6287dd4ed86ddaa1d53a4021008ad3267c6097be17e172"
-            ],
-            "index": "pypi",
-            "version": "==1.28.28"
-        },
-        "botocore": {
-            "hashes": [
-                "sha256:1fcfbd23c7f1f66f16c5c1a1e8565ee8ff68429cc0ee9d2acfb1b55739584cbd",
-                "sha256:d6310826e37ba0209e904d691638b8e848342ec17f5187568ca02ad092c55c45"
-            ],
-            "markers": "python_version >= '3.7'",
-            "version": "==1.31.28"
->>>>>>> 5d60758d
         },
         "bravado": {
             "hashes": [
@@ -353,7 +333,6 @@
         },
         "cmake": {
             "hashes": [
-<<<<<<< HEAD
                 "sha256:2b0b53ec2e45cfe9982d0adf833b3519efc328c1e3cffae4d237841a1ed6edf4",
                 "sha256:2f217fb281b068696fdcc4b198de62e9ded8bc0a93877684afc59db3507ccb44",
                 "sha256:37e9cad75184fbefe837311528d026901278b606707e9d14b58e3767d49d0aa6",
@@ -366,27 +345,6 @@
                 "sha256:ec4a5bc2376dfc57065bfde6806183b331165f33457b7cc0fc0511260dde7c72"
             ],
             "version": "==3.27.4.1"
-=======
-                "sha256:115d30ca0760e3861d9ad6b3288cd11ee72a785b81227da0c1765d3b84e2c009",
-                "sha256:11fe6129d07982721c5965fd804a4056b8c6e9c4f482ac9e0fe41bb3abc1ab5f",
-                "sha256:197a34dc62ee149ced343545fac67e5a30b93fda65250b065726f86ce92bdada",
-                "sha256:294f008734267e0eee1574ad1b911bed137bc907ab19d60a618dab4615aa1fca",
-                "sha256:30620326b51ac2ce0d8f476747af6367a7ea21075c4d065fad9443904b07476a",
-                "sha256:53e12deb893da935e236f93accd47dbe2806620cd7654986234dc4487cc49652",
-                "sha256:611f9722c68c40352d38a6c01960ab038c3d0419e7aee3bf18f95b23031e0dfe",
-                "sha256:7cd6e2d7d5a1125f8c26c4f65214f8c942e3f276f98c16cb62ae382c35609f25",
-                "sha256:7f7438c60ccc01765b67abfb1797787c3b9459d500a804ed70a4cc181bc02204",
-                "sha256:83611ffd155e270a6b13bbf0cfd4e8688ebda634f448aa2e3734006c745bf33f",
-                "sha256:96ac856c4d6b2104408848f0005a8ab2229d4135b171ea9a03e8c33039ede420",
-                "sha256:980ee19f12c808cb8ddb56fdcee832501a9f9631799d8b4fc625c0a0b5fb4c55",
-                "sha256:ab2e40fe09e76a7ef67da2bbbf7a4cd1f52db4f1c7b6ccdda2539f918830343a",
-                "sha256:afb46ad883b174fb64347802ba5878423551dbd5847bb64669c39a5957c06eb7",
-                "sha256:ca7650477dff2a1138776b28b79c0e99127be733d3978922e8f87b56a433eed6",
-                "sha256:efc338c939d6d435890a52458a260bf0942bd8392b648d7532a72c1ec0764e18",
-                "sha256:f0c64e89e2ea59592980c4fe3821d712fee0e74cf87c2aaec5b3ab9aa809a57c"
-            ],
-            "version": "==3.27.2"
->>>>>>> 5d60758d
         },
         "colorama": {
             "hashes": [
@@ -521,7 +479,6 @@
             ],
             "index": "pypi",
             "version": "==2.14.4"
-<<<<<<< HEAD
         },
         "deepspeed": {
             "hashes": [
@@ -529,8 +486,6 @@
             ],
             "index": "pypi",
             "version": "==0.10.1"
-=======
->>>>>>> 5d60758d
         },
         "dill": {
             "hashes": [
@@ -1887,7 +1842,6 @@
         },
         "safetensors": {
             "hashes": [
-<<<<<<< HEAD
                 "sha256:0085be33b8cbcb13079b3a8e131656e05b0bc5e6970530d4c24150f7afd76d70",
                 "sha256:034717e297849dae1af0a7027a14b8647bd2e272c24106dced64d83e10d468d1",
                 "sha256:07114cec116253ca2e7230fdea30acf76828f21614afd596d7b5438a2f719bd8",
@@ -1948,52 +1902,6 @@
                 "sha256:f84a74cbe9859b28e3d6d7715ac1dd3097bebf8d772694098f6d42435245860c"
             ],
             "version": "==0.3.3"
-=======
-                "sha256:042a60f633c3c7009fdf6a7c182b165cb7283649d2a1e9c7a4a1c23454bd9a5b",
-                "sha256:14e8c19d6dc51d4f70ee33c46aff04c8ba3f95812e74daf8036c24bc86e75cae",
-                "sha256:155b82dbe2b0ebff18cde3f76b42b6d9470296e92561ef1a282004d449fa2b4c",
-                "sha256:16063d94d8f600768d3c331b1e97964b1bf3772e19710105fe24ec5a6af63770",
-                "sha256:2961c1243fd0da46aa6a1c835305cc4595486f8ac64632a604d0eb5f2de76175",
-                "sha256:2dbd34554ed3b99435a0e84df077108f5334c8336b5ed9cb8b6b98f7b10da2f6",
-                "sha256:30a75707be5cc9686490bde14b9a371cede4af53244ea72b340cfbabfffdf58a",
-                "sha256:33409df5e28a83dc5cc5547a3ac17c0f1b13a1847b1eb3bc4b3be0df9915171e",
-                "sha256:37764b3197656ef507a266c453e909a3477dabc795962b38e3ad28226f53153b",
-                "sha256:3d7d70d48585fe8df00725aa788f2e64fd24a4c9ae07cd6be34f6859d0f89a9c",
-                "sha256:4939067736783acd8391d83cd97d6c202f94181951ce697d519f9746381b6a39",
-                "sha256:50224a1d99927ccf3b75e27c3d412f7043280431ab100b4f08aad470c37cf99a",
-                "sha256:54ad6af663e15e2b99e2ea3280981b7514485df72ba6d014dc22dae7ba6a5e6c",
-                "sha256:564f42838721925b5313ae864ba6caa6f4c80a9fbe63cf24310c3be98ab013cd",
-                "sha256:5d344e8b2681a33aafc197c90b0def3229b3317d749531c72fa6259d0caa5c8c",
-                "sha256:670d6bc3a3b377278ce2971fa7c36ebc0a35041c4ea23b9df750a39380800195",
-                "sha256:6ff59bc90cdc857f68b1023be9085fda6202bbe7f2fd67d06af8f976d6adcc10",
-                "sha256:707df34bd9b9047e97332136ad98e57028faeccdb9cfe1c3b52aba5964cc24bf",
-                "sha256:7c864cf5dcbfb608c5378f83319c60cc9c97263343b57c02756b7613cd5ab4dd",
-                "sha256:7f80af7e4ab3188daaff12d43d078da3017a90d732d38d7af4eb08b6ca2198a5",
-                "sha256:827af9478b78977248ba93e2fd97ea307fb63f463f80cef4824460f8c2542a52",
-                "sha256:87ff0024ef2e5722a79af24688ce4a430f70601d0cf712a744105ed4b8f67ba5",
-                "sha256:8969cfd9e8d904e8d3c67c989e1bd9a95e3cc8980d4f95e4dcd43c299bb94253",
-                "sha256:8b05c93da15fa911763a89281906ca333ed800ab0ef1c7ce53317aa1a2322f19",
-                "sha256:8ed77cf358abce2307f03634694e0b2a29822e322a1623e0b1aa4b41e871bf8b",
-                "sha256:9b09f27c456efa301f98681ea14b12f81f2637889f6336223ccab71e42c34541",
-                "sha256:a86428d196959619ce90197731be9391b5098b35100a7228ef4643957648f7f5",
-                "sha256:aa98f49e95f02eb750d32c4947e7d5aa43883149ebd0414920866446525b70f0",
-                "sha256:ace5d471e3d78e0d93f952707d808b5ab5eac77ddb034ceb702e602e9acf2be9",
-                "sha256:ada0fac127ff8fb04834da5c6d85a8077e6a1c9180a11251d96f8068db922a17",
-                "sha256:b6a66989075c2891d743153e8ba9ca84ee7232c8539704488f454199b8b8f84d",
-                "sha256:bc9cfb3c9ea2aec89685b4d656f9f2296f0f0d67ecf2bebf950870e3be89b3db",
-                "sha256:becc5bb85b2947eae20ed23b407ebfd5277d9a560f90381fe2c42e6c043677ba",
-                "sha256:c1f8ab41ed735c5b581f451fd15d9602ff51aa88044bfa933c5fa4b1d0c644d1",
-                "sha256:c813920482c337d1424d306e1b05824a38e3ef94303748a0a287dea7a8c4f805",
-                "sha256:caec25fedbcf73f66c9261984f07885680f71417fc173f52279276c7f8a5edd3",
-                "sha256:cbb44e140bf2aeda98d9dde669dbec15f7b77f96a9274469b91a6cf4bcc5ec3b",
-                "sha256:de3e20a388b444381bcda1a3193cce51825ddca277e4cf3ed1fe8d9b2d5722cd",
-                "sha256:e04a7cbbb3856159ab99e3adb14521544f65fcb8548cce773a1435a0f8d78d27",
-                "sha256:ec30d78f20f1235b252d59cbb9755beb35a1fde8c24c89b3c98e6a1804cfd432",
-                "sha256:f54148ac027556eb02187e9bc1556c4d916c99ca3cb34ca36a7d304d675035c1",
-                "sha256:fafd95e5ef41e8f312e2a32b7031f7b9b2a621b255f867b221f94bb2e9f51ae8"
-            ],
-            "version": "==0.3.2"
->>>>>>> 5d60758d
         },
         "scikit-learn": {
             "hashes": [
@@ -2106,19 +2014,11 @@
         },
         "setuptools": {
             "hashes": [
-<<<<<<< HEAD
                 "sha256:3d4dfa6d95f1b101d695a6160a7626e15583af71a5f52176efa5d39a054d475d",
                 "sha256:3d8083eed2d13afc9426f227b24fd1659489ec107c0e86cec2ffdde5c92e790b"
             ],
             "markers": "python_version >= '3.8'",
             "version": "==68.1.2"
-=======
-                "sha256:d59c97e7b774979a5ccb96388efc9eb65518004537e85d52e81eaee89ab6dd91",
-                "sha256:e13e1b0bc760e9b0127eda042845999b2f913e12437046e663b833aa96d89715"
-            ],
-            "markers": "python_version >= '3.8'",
-            "version": "==68.1.0"
->>>>>>> 5d60758d
         },
         "simplejson": {
             "hashes": [
