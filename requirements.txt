--- conflicted
+++ resolved
@@ -25,10 +25,7 @@
 coolname==2.2.0
 cramjam==2.7.0 ; python_version >= '3.7'
 datasets==2.14.4
-<<<<<<< HEAD
 deepspeed==0.10.0
-=======
->>>>>>> 5d60758d
 dill==0.3.7
 docopt==0.6.2
 einops==0.6.1
@@ -106,13 +103,8 @@
 scipy==1.11.1 ; python_version < '3.13' and python_version >= '3.9'
 sentencepiece==0.1.99
 setuptools==68.1.0 ; python_version >= '3.8'
-<<<<<<< HEAD
-simplejson==3.19.1 ; python_version >= '2.5' and python_version not in '3.0, 3.1, 3.2'
-six==1.16.0 ; python_version >= '2.7' and python_version not in '3.0, 3.1, 3.2'
-=======
 simplejson==3.19.1 ; python_version >= '2.5' and python_version not in '3.0, 3.1, 3.2, 3.3'
 six==1.16.0 ; python_version >= '2.7' and python_version not in '3.0, 3.1, 3.2, 3.3'
->>>>>>> 5d60758d
 smmap==5.0.0 ; python_version >= '3.6'
 sniffio==1.3.0 ; python_version >= '3.7'
 soupsieve==2.4.1 ; python_version >= '3.7'
